--- conflicted
+++ resolved
@@ -35,14 +35,11 @@
     def __init__(self, dropout: Optional[float] = None, *args, **kwargs):
         super().__init__()
         self.requires_input_projection = True
-<<<<<<< HEAD
         self.requires_orig_inputs = False
-=======
         self.requires_head_dimension = False
         self.accepts_att_mask = True
         # key padding mask and attention mask must be passed in as separate arguments instead of a merged attention mask
         self.requires_separate_masks = False
->>>>>>> d747701f
 
     @classmethod
     def from_config(cls: Type[Self], config: AttentionConfig) -> Self:
