from pathlib import Path
from typing import Any, Callable, Dict, Set, Union

import torch

from xformers.utils import (
    generate_matching_config,
    get_registry_decorator,
    import_all_modules,
)

from ._sputnik_sparse import SparseCS
from .base import Attention, AttentionConfig  # noqa

# Credits: Classy Vision registry mechanism

ATTENTION_REGISTRY: Dict[str, Any] = {}
ATTENTION_CLASS_NAMES: Set[str] = set()

# Arbitrary threshold for now,
# in between dense and sparse matrix algorithms for the attention mechanism
_DENSITY_THRESHOLD = 0.30  # noqa # from the sputnik paper, vs.
_USE_SPUTNIK = True


def build_attention(config: Union[Dict[str, Any], AttentionConfig]):
    """Builds an attention from a config.

    This assumes a 'name' key in the config which is used to determine what
    attention class to instantiate. For instance, a config `{"name": "my_attention",
    "foo": "bar"}` will find a class that was registered as "my_attention"
    (see :func:`register_attention`) and call .from_config on it."""

    if not isinstance(config, AttentionConfig):
        config_instance = generate_matching_config(
            config, ATTENTION_REGISTRY[config["name"]].config
        )
    else:
        config_instance = config

    return ATTENTION_REGISTRY[config_instance.name].constructor.from_config(
        config_instance
    )


"""Registers an Attention subclass.

    This decorator allows xFormers to instantiate a subclass of Attention
    from a configuration file, even if the class itself is not part of the
    xFormers library. To use it, apply this decorator to an Attention
    subclass, like this:

    .. code-block:: python
        @dataclass
        class MyConfig:
            ...

        @register_attention('my_attention', MyConfig)
        class MyAttention(Attention):
            ...

    To instantiate an attention from a configuration file, see :func:`build_attention`."""
register_attention: Callable[[str, Any], Callable[[Any], Any]] = get_registry_decorator(
    ATTENTION_REGISTRY, ATTENTION_CLASS_NAMES, Attention, AttentionConfig
)


def maybe_sparsify(matrix):
    # Sparsify if that makes sense
    if torch.count_nonzero(matrix).item() / matrix.numel() > _DENSITY_THRESHOLD:
        return matrix

    return sparsify(matrix)


def sparsify(matrix):
    if _USE_SPUTNIK:
        return SparseCS(matrix)
    return matrix.to_sparse()


from .favor import FavorAttention  # noqa
from .global_tokens import GlobalAttention  # noqa
from .linformer import LinformerAttention  # noqa
from .local import LocalAttention  # noqa
from .longshort import LongShortAttention  # noqa
from .nystrom import NystromAttention  # noqa
from .ortho import OrthoFormerAttention  # noqa
from .random import RandomAttention  # noqa
from .scaled_dot_product import ScaledDotProduct  # noqa
from .sinkhorn import SinkhornAttention  # noqa
<<<<<<< HEAD
from .lsh_reformer import LSHAttention  # noqa
from .longshort import LongShortAttention
=======
>>>>>>> 0420b6a5

__all__ = [
    "ScaledDotProduct",
    "LocalAttention",
    "LinformerAttention",
    "NystromAttention",
    "RandomAttention",
    "OrthoFormerAttention",
    "GlobalAttention",
    "FavorAttention",
    "Attention",
    "build_attention",
    "register_attention",
    "SinkhornAttention",
<<<<<<< HEAD
    "LSHAttention",
    "LongShortAttention"
=======
    "LongShortAttention",
>>>>>>> 0420b6a5
]

# automatically import any Python files in the directory
import_all_modules(str(Path(__file__).parent), "xformers.components.attention")<|MERGE_RESOLUTION|>--- conflicted
+++ resolved
@@ -89,11 +89,8 @@
 from .random import RandomAttention  # noqa
 from .scaled_dot_product import ScaledDotProduct  # noqa
 from .sinkhorn import SinkhornAttention  # noqa
-<<<<<<< HEAD
 from .lsh_reformer import LSHAttention  # noqa
 from .longshort import LongShortAttention
-=======
->>>>>>> 0420b6a5
 
 __all__ = [
     "ScaledDotProduct",
@@ -108,12 +105,8 @@
     "build_attention",
     "register_attention",
     "SinkhornAttention",
-<<<<<<< HEAD
     "LSHAttention",
     "LongShortAttention"
-=======
-    "LongShortAttention",
->>>>>>> 0420b6a5
 ]
 
 # automatically import any Python files in the directory
