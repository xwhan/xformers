# Copyright (c) Facebook, Inc. and its affiliates. All rights reserved.
#
# This source code is licensed under the BSD license found in the
# LICENSE file in the root directory of this source tree.


from dataclasses import asdict, dataclass
from typing import Optional

import torch
import torch.nn as nn
from torch.nn.init import constant_

from xformers.components.attention import Attention
from xformers.components.in_proj_container import InProjContainer, InProjParams
from xformers.components.positional_embedding import RotaryEmbedding


@dataclass
class MultiHeadDispatchConfig:
    dim_model: int
    residual_dropout: float
    num_heads: int
    attention: Attention
    bias: bool
    dim_key: Optional[int]
    dim_value: Optional[int]
    in_proj_container: Optional[InProjContainer]
    use_separate_proj_weight: Optional[bool]
    use_rotary_embeddings: Optional[bool]
    out_proj: Optional[nn.Module]


# Move head forward and fold into batch dim. dimensions become (B * nh, S, hs)
def _fold_heads(t: torch.Tensor, B: int, S: int, H: int, Hs: int):
    return t.view(B, S, H, Hs).transpose(1, 2).flatten(start_dim=0, end_dim=1)


def _split_heads(t: torch.Tensor, B: int, S: int, H: int, Hs: int):
    return t.view(B, S, H, Hs).transpose(1, 2)


class MultiHeadDispatch(nn.Module):
    """
    A multi-head masked self-attention dispatch mechanism, with a projection at the end,
    following the architecture proposed in `Attention is all you need`_, Vaswani et al.

    The actual attention mechanism can vary, as well as the projections.
    This can be used to wrap the proposed attention mechanisms and make them multi-head aware,
    but it is optional.

    .. _`Attention is all you need`: https://arxiv.org/abs/1706.03762v5
    """

    def __init__(
        self,
        dim_model: int,
        residual_dropout: float,
        num_heads: int,
        attention: Attention,
        bias: bool = True,
        dim_key: Optional[int] = None,
        dim_value: Optional[int] = None,
        in_proj_container: Optional[InProjContainer] = None,
        use_separate_proj_weight: Optional[bool] = False,
        use_rotary_embeddings: Optional[bool] = False,
        out_proj: Optional[nn.Module] = None,
        *args,
        **kwargs,
    ):
        super().__init__()

        assert (
            dim_model % num_heads == 0
        )  # static preset for now, each head works on 1/d the embeddings, could be relaxed
        assert num_heads > 0

        # Popular default is that all latent dimensions are the same
        dim_key, dim_value = map(lambda x: x if x else dim_model, (dim_key, dim_value))

        self.num_heads = num_heads
        self.dim_k = dim_key // num_heads
        self.dim_value = dim_value
        self.dim_model = dim_model
        self.attention = attention

        # key, query, value projections for all heads
        # critical options are
        # - are we sharing weights ?
        # - are we adding biases, and if yes are they shared ?
        if attention.requires_input_projection:
            self.in_proj_container = (
                in_proj_container
                if in_proj_container is not None
                else InProjContainer(
                    query_proj_params=InProjParams(dim_model, dim_key, bias=bias),
                    key_proj_params=InProjParams(dim_model, dim_key, bias=bias)
                    if use_separate_proj_weight
                    else None,
                    value_proj_params=InProjParams(dim_model, dim_value, bias=bias)
                    if use_separate_proj_weight
                    else None,
                )
            )

        # Optional rotary embeddings
        self.rotary_embeddings = (
            RotaryEmbedding(self.dim_k) if use_rotary_embeddings else None
        )

        # Regularization
        self.resid_drop = nn.Dropout(residual_dropout, inplace=False)

        # Output projection
        self.proj = out_proj if out_proj else nn.Linear(dim_model, dim_model, bias=bias)
        if isinstance(self.proj, nn.Linear) and self.proj.bias is not None:
            constant_(self.proj.bias, 0.0)

    def _check(self, t, name):
        assert (
            t.shape[2] % self.dim_k == 0
        ), f"the {name} embeddings need to be divisible by the number of heads"

    def forward(
        self,
        query: torch.Tensor,
        key: Optional[torch.Tensor] = None,
        value: Optional[torch.Tensor] = None,
        att_mask: Optional[torch.Tensor] = None,
<<<<<<< HEAD
        **kwargs
=======
        key_padding_mask: Optional[torch.Tensor] = None,
>>>>>>> 6b276639
    ) -> torch.Tensor:
        """
        Expected input dimensions are [batch size, sequence length, embed dim]
        Output dimensions are [batch size, sequence length, embed dim]
        """

        if key is None:
            key = query
        if value is None:
            value = query

        # Check the dimensions properly
        self._check(query, "query")
        self._check(value, "value")
        self._check(key, "key")

        max_batch = max((query.shape[0], key.shape[0], value.shape[0]))
        query, key, value = map(
            lambda x: x.expand(max_batch, -1, -1), [query, key, value]
        )

        B, S_Q, _ = query.size()  # Batch x Sequence x Embedding (latent)
        _, S_K, _ = key.size()  # K, Q's sequence length could differ

        # Catch different query and key length but a causal attention
        if S_Q != S_K:
            assert (
                not self.attention.requires_same_k_q_dimensions
            ), "This attention mechanism requires query and key to have the same sequence (context) lengths"

            if hasattr(self.attention, "causal"):
                assert not self.attention.causal, (
                    "Causal attention is not supported when key and query have different sequence lengths.\n"
                    + "In that case causality is ill-determined. Please pad your sequences accordingly"
                )

        if self.attention.requires_skip_multi_head:
            return self.attention(
                query, key, value, att_mask=att_mask, key_padding_mask=key_padding_mask
            )

        # Calculate query, key, values for all heads in batch
        if self.attention.requires_input_projection:
            q, k, v = self.in_proj_container(query=query, key=key, value=value)
        else:
            k, q, v = key, query, value

        # Optional: rotary embedding, add relative positioning information
        if self.rotary_embeddings:
            # rotary requires the head dimension
            q = _split_heads(q, B, S_Q, self.num_heads, self.dim_k)
            k = _split_heads(k, B, S_K, self.num_heads, self.dim_k)
            v = _split_heads(v, B, S_K, self.num_heads, self.dim_k)

            q, k = self.rotary_embeddings(q=q, k=k)

            if not self.attention.requires_head_dimension:
                q, k, v = q.flatten(0, 1), k.flatten(0, 1), v.flatten(0, 1)

        else:
            # Reshape k/q/v to either expose the heads, or fold the head dimension into the batch
            reshape_fn = (
                _split_heads if self.attention.requires_head_dimension else _fold_heads
            )

            q = reshape_fn(q, B, S_Q, self.num_heads, self.dim_k)
            k = reshape_fn(k, B, S_K, self.num_heads, self.dim_k)
            v = reshape_fn(v, B, S_K, self.num_heads, self.dim_k)

        # Self-attend
<<<<<<< HEAD
        key_padding_mask = kwargs.get("key_padding_mask", None)
        if self.attention.requires_orig_inputs:
            y = self.attention(x=query, q=q, k=k, v=v, att_mask=att_mask, key_padding_mask=key_padding_mask)
        else:
            y = self.attention(q=q, k=k, v=v, att_mask=att_mask, key_padding_mask=key_padding_mask)
=======
        y = self.attention(
            q=q, k=k, v=v, att_mask=att_mask, key_padding_mask=key_padding_mask
        )
>>>>>>> 6b276639

        # Re-assemble all head outputs side by side
        y = (
            y.view(B, self.num_heads, S_Q, self.dim_k)
            .transpose(1, 2)
            .flatten(start_dim=2, end_dim=3)
        )

        # Output projection, dropout and good to go
        y = self.resid_drop(self.proj(y))

        # Return the same sequence size as the input
        return y

    @classmethod
    def from_config(cls, config: MultiHeadDispatchConfig):
        # Generate the class inputs from the config
        fields = asdict(config)

        # Skip all Nones so that default values are used
        fields = {k: v for k, v in fields.items() if v is not None}

        return cls(**fields)<|MERGE_RESOLUTION|>--- conflicted
+++ resolved
@@ -127,11 +127,7 @@
         key: Optional[torch.Tensor] = None,
         value: Optional[torch.Tensor] = None,
         att_mask: Optional[torch.Tensor] = None,
-<<<<<<< HEAD
         **kwargs
-=======
-        key_padding_mask: Optional[torch.Tensor] = None,
->>>>>>> 6b276639
     ) -> torch.Tensor:
         """
         Expected input dimensions are [batch size, sequence length, embed dim]
@@ -202,17 +198,11 @@
             v = reshape_fn(v, B, S_K, self.num_heads, self.dim_k)
 
         # Self-attend
-<<<<<<< HEAD
         key_padding_mask = kwargs.get("key_padding_mask", None)
         if self.attention.requires_orig_inputs:
             y = self.attention(x=query, q=q, k=k, v=v, att_mask=att_mask, key_padding_mask=key_padding_mask)
         else:
             y = self.attention(q=q, k=k, v=v, att_mask=att_mask, key_padding_mask=key_padding_mask)
-=======
-        y = self.attention(
-            q=q, k=k, v=v, att_mask=att_mask, key_padding_mask=key_padding_mask
-        )
->>>>>>> 6b276639
 
         # Re-assemble all head outputs side by side
         y = (
