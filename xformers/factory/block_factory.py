--- conflicted
+++ resolved
@@ -302,13 +302,8 @@
             q, k, v = x, x, x
 
         bsz, src_len, num_heads = q.size(0), k.size(1), self.mha.num_heads
-<<<<<<< HEAD
         att_mask = merge_masks(att_mask, input_mask, bsz, src_len, num_heads)
         
-=======
-        att_mask = maybe_merge_masks(att_mask, input_mask, bsz, src_len, num_heads)
-
->>>>>>> 0420b6a5
         # Pre/Post norms and residual paths are already handled
         x = self.wrap_att(q, k, v, att_mask=att_mask, key_padding_mask=~input_mask.bool())
         x = self.wrap_ff(x)
