--- conflicted
+++ resolved
@@ -11,10 +11,6 @@
 import torch
 import torch.nn as nn
 
-<<<<<<< HEAD
-from xformers.components import build_multi_head_attention
-from xformers.components.attention.utils import maybe_merge_masks
-=======
 from xformers.components import (
     LayerNormStyle,
     PostNorm,
@@ -22,7 +18,6 @@
     Residual,
     build_multi_head_attention,
 )
->>>>>>> 6b276639
 from xformers.components.feedforward import (
     FEEDFORWARD_REGISTRY,
     FeedforwardConfig,
