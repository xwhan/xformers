--- conflicted
+++ resolved
@@ -26,8 +26,6 @@
 from xformers.utils import generate_matching_config
 
 from xformers.components.attention.utils import merge_masks
-<<<<<<< HEAD
-=======
 # NOTE: The Triton layernorm can be activated/deactivated from here
 _is_triton_available = False
 
@@ -42,7 +40,6 @@
         )
         _is_triton_available = False
 
->>>>>>> c83036e5
 
 def _to_tensor_list(
     inputs: Union[torch.Tensor, List[torch.Tensor]]
@@ -339,11 +336,7 @@
 
         bsz, src_len, num_heads = q.size(0), k.size(1), self.mha.num_heads
         att_mask = merge_masks(att_mask, input_mask, bsz, src_len, num_heads)
-<<<<<<< HEAD
         
-=======
-
->>>>>>> c83036e5
         # Pre/Post norms and residual paths are already handled
         x = self.wrap_att(q, k, v, att_mask=att_mask, key_padding_mask=~input_mask.bool())
         x = self.wrap_ff(x)
