--- conflicted
+++ resolved
@@ -1,12 +1,6 @@
+
 # Example requirement, can be anything that pip knows
 # install with `pip install -r requirements.txt`, and make sure that CI does the same
-<<<<<<< HEAD
-<<<<<<< HEAD
-# torch >= 1.8.1
-=======
 torch >= 1.8.1
-triton >= 1.0.0
->>>>>>> fd759a5500051d9e08e6358a6af005e8a684fd7e
-=======
-torch >= 1.8.1
->>>>>>> d747701f
+numpy
+pyre-extensions == 0.0.23